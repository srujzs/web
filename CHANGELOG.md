## 0.5.1-wip

- Add [`TrustedTypes`](https://web.dev/trusted-types) members.
<<<<<<< HEAD
- Add a constructor for each Element tag onto their respective Element
  interfaces.
- Remove `external` Element constructors that would result in a runtime error.
- Deprecate `createAudioElement` in favor of the `HTMLAudioElement` constructor.
=======
- Include MDN API documentation as class and member dartdoc comments. Docs
  sourced from the [MDN Web Docs][] project; attributions and copyright
  licensing by Mozilla Contributors is licensed under [CC-BY-SA 2.5][].

[MDN Web Docs]: https://developer.mozilla.org/en-US/docs/Web
[CC-BY-SA 2.5]: https://creativecommons.org/licenses/by-sa/2.5/
>>>>>>> 2f00226f

## 0.5.0

- Redeprecate APIs that were deprecated in `0.4.1` but undeprecated in `0.4.2`.
- Add support for `dart fix` migrations from `dart:html` classes to
  `package:web` classes.
- Contribute a markdown file for the renamed classes from `dart:html` to
  `package:web` (see [renames.md](tool/renames.md)).
- Migrate classes to use interop extension types that implement `JSObject`.
- Add generics to APIs that use `JSArray` and `JSPromise`. Typedefs of a Dart
  primitive type are instead replaced with their JS type equivalent if they
  appear as a type parameter in order to conform with the type bounds of
  `JSArray` and `JSPromise`.
- Changed `record` types to be `JSObject` instead of `JSAny`.
- Reduce the number of DOM APIs we generate code for. Currently, the API needs
  to be standards-track, and be supported by Safari, Chrome, and Firefox.
- Updated the source IDL version to `3.43.1`.
- Deprecate a few type aliases in favor of their standardized versions:

  | Deprecated            | Preferred               |
  |-----------------------|-------------------------|
  | `AudioElement`        | `HTMLAudioElement`      |
  | `HtmlElement`         | `HTMLElement`           |
  | `CanvasElement`       | `HTMLCanvasElement`     |
  | `ImageElement`        | `HTMLImageElement`      |
  | `VideoElement`        | `HTMLVideoElement`      |
  | `CssStyleDeclaration` | `CSSStyleDeclaration`   |
  | `ContextEvent`        | `WebGLContextEvent`     |
  | `WebGL`               | `WebGLRenderingContext` |

- Deprecate the top-level `createElementTag`, `createCanvasElement`,
  `createIFrameElement`, and `querySelector` functions.
  Instead, use the standard creation and query methods on `document`.
- Deprecate the `client` extension methods on `MouseEvent` and `Touch`.
  Instead, directly use the `clientX` and `clientY` properties.
- Deprecate the `HttpRequest` API borrowed from `dart:html`.
  Consider migrating to `package:http` instead.

## 0.4.2

- Undeprecate some APIs and helpers library that were deprecated in `0.4.1`.
  Because deprecations are breaking in Flutter, they should be done in a
  breaking change.

## 0.4.1

- Exported the helper libraries from `web.dart`.
- Deprecated the `helpers.dart` library in favor of `web.dart`.
- Updated the readme to include usage info and package status.
- Added an example.
- Added event extensions for `WebSocket`
- Fixes to the return types of the `append()` and `clone()` extension methods on
  `Node`.
- Deprecated `NodeGlue.append` in favor of `Node.appendChild`.
- Deprecated `NodeGlue.clone` in favor of `Node.cloneNode`.
- Updated `@webref/css` to `6.10.0`.

## 0.4.0

- Remove `implements JSObject` from all types. This is needed to move the JS
  types exposed in `dart:js_interop` to extension types. This subtyping will be
  added back in a future version when we move all `package:web` types to extension
  types.
- Add `onMessage` getter to `WindowEventGetters` extension methods.
- `helpers.dart`: expose the `EventStreamProviders` class.
- Add `createIFrameElement` method to `helpers.dart`.
- Updated types to account for union types.
- Fixed issue where all `JSAny`s were treated as nullable.
- Changed `JSVoid` to `void`.
- `interface mixin`s are no longer emitted as interfaces. Their members are
  instead added to the interface that mixes them in.

## 0.3.0

- Updated source IDL to `v3.39.1`.
- Fixed a bug where `typedef`s were not declared with the IDL type's
  nullability.
- Types that were aliased to `double` are now aliased to `num`. This is to make
  it easier for users to pass integer values without going through a cast and to
  make migration from `dart:html` easier.

## 0.2.2-beta

- Updates SDK version minimum to 3.2.0-194.0.dev.
- Removes `isInstanceOfDomType` as `dart:js_interop` now exposes
  `instanceOfString`.

## 0.2.1-beta

- `helpers.dart`
  - Expose `EventStreamProvider`

## 0.2.0-beta

- Added `helpers.dart` top-level library.
- Require Dart 3.2 pre-release.
- Update to IDL 3.38.2

## 0.1.4-beta

- Support `bool`, `int`, `double`, `String` in APIs.

## 0.1.3-beta

- CSS properties can now be accessed directly.

## 0.1.2-beta

- `JSAny` as an IDL type now includes `null`.

## 0.1.1-beta

- Objects now inherit from JSObject.

## 0.1.0-beta

- First release.<|MERGE_RESOLUTION|>--- conflicted
+++ resolved
@@ -1,19 +1,16 @@
 ## 0.5.1-wip
 
 - Add [`TrustedTypes`](https://web.dev/trusted-types) members.
-<<<<<<< HEAD
+- Include MDN API documentation as class and member dartdoc comments. Docs
+  sourced from the [MDN Web Docs][] project; attributions and copyright
+  licensing by Mozilla Contributors is licensed under [CC-BY-SA 2.5][].
 - Add a constructor for each Element tag onto their respective Element
   interfaces.
 - Remove `external` Element constructors that would result in a runtime error.
 - Deprecate `createAudioElement` in favor of the `HTMLAudioElement` constructor.
-=======
-- Include MDN API documentation as class and member dartdoc comments. Docs
-  sourced from the [MDN Web Docs][] project; attributions and copyright
-  licensing by Mozilla Contributors is licensed under [CC-BY-SA 2.5][].
 
 [MDN Web Docs]: https://developer.mozilla.org/en-US/docs/Web
 [CC-BY-SA 2.5]: https://creativecommons.org/licenses/by-sa/2.5/
->>>>>>> 2f00226f
 
 ## 0.5.0
 
