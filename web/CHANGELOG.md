## 1.1.0-wip

- Added `HttpStatus` class that declares http status codes. This is a copy of 
  the `HttpStatus` from the `dart:_internal` library that's exposed only through
  `dart:io` and `dart:html`.
- Added `JSImmutableListWrapper` which helps create a dart list from a JS list.
- Deprecated `TouchListWrapper` and `TouchListConvert` in favor of
  `JSImmutableListWrapper`.
- Added `[]` and `[]=` overloaded operators to types which define unnamed
  `getter`s and `setter`s, respectively.
- Exposed constants with primitive values as non-`external` so they can be
  `switch`ed over.
<<<<<<< HEAD
- Added `CrossOriginWindow` and `CrossOriginLocation` wrappers for cross-origin
  windows and locations, respectively, that can be accessed through
  `HTMLIFrameElement.contentWindowCrossOrigin`, `Window.openCrossOrigin`,
  `Window.openerCrossOrigin`, `Window.topCrossOrigin`,
  and `Window.parentCrossOrigin`.
=======
- Add an extension `responseHeaders` to `XMLHttpRequest`.
- Correctly namespace `WebAssembly` types.
>>>>>>> fb301926

## 1.0.0

- Added supertypes' fields to dictionary constructors as dictionaries are
  allowed to contain those fields.
- Empty dictionary constructors now create an empty object instead of being
  treated like non-object literal `external` constructors.
- Generate MDN API documentation for getters.
- Update the docs for generated interface types to reference the MDN Web Docs
  project.
- Address several broken links in API documentation.
- Generate APIs based on if they're on track to be a standard and not
  experimental. This is a looser restriction from the previous requirement that
  APIs need to be implemented by Chrome, Firefox, and Safari. As part of this,
  dictionaries and typedefs are only emitted if they're used by a generated API.
- Added `onUnload` event stream to `ElementEventGetters` extension methods.
- Expose `ElementStream` as a public class.
- Require Dart `^3.4.0`.
- APIs that return a double value now return `double` instead of `num`. This is
  to avoid users accidentally downcasting `num`, which has different semantics
  depending on whether you compile to JS or Wasm. See issue [#57][] for more
  details.
- Fix an issue where some union types didn't account for typedef nullability.

[#57]: https://github.com/dart-lang/web/issues/57

## 0.5.1

- Add [`TrustedTypes`](https://web.dev/trusted-types) members.
- Include MDN API documentation as class and member dartdoc comments. Docs
  sourced from the [MDN Web Docs][] project; attributions and copyright
  licensing by Mozilla Contributors is licensed under [CC-BY-SA 2.5][].
- Add a constructor for each Element tag onto their respective Element
  interfaces.
- Remove `external` Element constructors that would result in a runtime error.
- Deprecate `createAudioElement` in favor of the `HTMLAudioElement` constructor.

[MDN Web Docs]: https://developer.mozilla.org/en-US/docs/Web
[CC-BY-SA 2.5]: https://creativecommons.org/licenses/by-sa/2.5/

## 0.5.0

- Redeprecate APIs that were deprecated in `0.4.1` but undeprecated in `0.4.2`.
- Add support for `dart fix` migrations from `dart:html` classes to
  `package:web` classes.
- Contribute a markdown file for the renamed classes from `dart:html` to
  `package:web` (see [renames.md](renames.md)).
- Migrate classes to use interop extension types that implement `JSObject`.
- Add generics to APIs that use `JSArray` and `JSPromise`. Typedefs of a Dart
  primitive type are instead replaced with their JS type equivalent if they
  appear as a type parameter in order to conform with the type bounds of
  `JSArray` and `JSPromise`.
- Changed `record` types to be `JSObject` instead of `JSAny`.
- Reduce the number of DOM APIs we generate code for. Currently, the API needs
  to be standards-track, and be supported by Safari, Chrome, and Firefox.
- Updated the source IDL version to `3.43.1`.
- Deprecate a few type aliases in favor of their standardized versions:

  | Deprecated            | Preferred               |
  | --------------------- | ----------------------- |
  | `AudioElement`        | `HTMLAudioElement`      |
  | `HtmlElement`         | `HTMLElement`           |
  | `CanvasElement`       | `HTMLCanvasElement`     |
  | `ImageElement`        | `HTMLImageElement`      |
  | `VideoElement`        | `HTMLVideoElement`      |
  | `CssStyleDeclaration` | `CSSStyleDeclaration`   |
  | `ContextEvent`        | `WebGLContextEvent`     |
  | `WebGL`               | `WebGLRenderingContext` |

- Deprecate the top-level `createElementTag`, `createCanvasElement`,
  `createIFrameElement`, and `querySelector` functions.
  Instead, use the standard creation and query methods on `document`.
- Deprecate the `client` extension methods on `MouseEvent` and `Touch`.
  Instead, directly use the `clientX` and `clientY` properties.
- Deprecate the `HttpRequest` API borrowed from `dart:html`.
  Consider migrating to `package:http` instead.

## 0.4.2

- Undeprecate some APIs and helpers library that were deprecated in `0.4.1`.
  Because deprecations are breaking in Flutter, they should be done in a
  breaking change.

## 0.4.1

- Exported the helper libraries from `web.dart`.
- Deprecated the `helpers.dart` library in favor of `web.dart`.
- Updated the readme to include usage info and package status.
- Added an example.
- Added event extensions for `WebSocket`
- Fixes to the return types of the `append()` and `clone()` extension methods on
  `Node`.
- Deprecated `NodeGlue.append` in favor of `Node.appendChild`.
- Deprecated `NodeGlue.clone` in favor of `Node.cloneNode`.
- Updated `@webref/css` to `6.10.0`.

## 0.4.0

- Remove `implements JSObject` from all types. This is needed to move the JS
  types exposed in `dart:js_interop` to extension types. This subtyping will be
  added back in a future version when we move all `package:web` types to extension
  types.
- Add `onMessage` getter to `WindowEventGetters` extension methods.
- `helpers.dart`: expose the `EventStreamProviders` class.
- Add `createIFrameElement` method to `helpers.dart`.
- Updated types to account for union types.
- Fixed issue where all `JSAny`s were treated as nullable.
- Changed `JSVoid` to `void`.
- `interface mixin`s are no longer emitted as interfaces. Their members are
  instead added to the interface that mixes them in.

## 0.3.0

- Updated source IDL to `v3.39.1`.
- Fixed a bug where `typedef`s were not declared with the IDL type's
  nullability.
- Types that were aliased to `double` are now aliased to `num`. This is to make
  it easier for users to pass integer values without going through a cast and to
  make migration from `dart:html` easier.

## 0.2.2-beta

- Updates SDK version minimum to 3.2.0-194.0.dev.
- Removes `isInstanceOfDomType` as `dart:js_interop` now exposes
  `instanceOfString`.

## 0.2.1-beta

- `helpers.dart`
  - Expose `EventStreamProvider`

## 0.2.0-beta

- Added `helpers.dart` top-level library.
- Require Dart 3.2 pre-release.
- Update to IDL 3.38.2

## 0.1.4-beta

- Support `bool`, `int`, `double`, `String` in APIs.

## 0.1.3-beta

- CSS properties can now be accessed directly.

## 0.1.2-beta

- `JSAny` as an IDL type now includes `null`.

## 0.1.1-beta

- Objects now inherit from JSObject.

## 0.1.0-beta

- First release.<|MERGE_RESOLUTION|>--- conflicted
+++ resolved
@@ -10,16 +10,13 @@
   `getter`s and `setter`s, respectively.
 - Exposed constants with primitive values as non-`external` so they can be
   `switch`ed over.
-<<<<<<< HEAD
+- Add an extension `responseHeaders` to `XMLHttpRequest`.
+- Correctly namespace `WebAssembly` types.
 - Added `CrossOriginWindow` and `CrossOriginLocation` wrappers for cross-origin
   windows and locations, respectively, that can be accessed through
   `HTMLIFrameElement.contentWindowCrossOrigin`, `Window.openCrossOrigin`,
   `Window.openerCrossOrigin`, `Window.topCrossOrigin`,
   and `Window.parentCrossOrigin`.
-=======
-- Add an extension `responseHeaders` to `XMLHttpRequest`.
-- Correctly namespace `WebAssembly` types.
->>>>>>> fb301926
 
 ## 1.0.0
 
