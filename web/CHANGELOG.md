## 1.1.0-wip

- Added `HttpStatus` class that declares http status codes. This is a copy of 
  the `HttpStatus` from the `dart:_internal` library that's exposed only through
  `dart:io` and `dart:html`.
- Added `JSImmutableListWrapper` which helps create a dart list from a JS list.
<<<<<<< HEAD
- Deprecated `TouchListWrapper` and `TouchListConvert` in favor of `JSImmutableListWrapper`.
- Added `CrossOriginWindow` and `CrossOriginLocation` wrappers for cross-origin
  windows and locations, respectively, that can be accessed through
  `HTMLIFrameElement.contentWindowCrossOrigin`, `Window.openCrossOrigin`,
  `Window.openerCrossOrigin`, `Window.topCrossOrigin`,
  and `Window.parentCrossOrigin`.
=======
- Deprecated `TouchListWrapper` and `TouchListConvert` in favor of
  `JSImmutableListWrapper`.
- Added `[]` and `[]=` overloaded operators to types which define unnamed
  `getter`s and `setter`s, respectively.
- Exposed constants with primitive values as non-`external` so they can be
  `switch`ed over.
>>>>>>> fcd8123d

## 1.0.0

- Added supertypes' fields to dictionary constructors as dictionaries are
  allowed to contain those fields.
- Empty dictionary constructors now create an empty object instead of being
  treated like non-object literal `external` constructors.
- Generate MDN API documentation for getters.
- Update the docs for generated interface types to reference the MDN Web Docs
  project.
- Address several broken links in API documentation.
- Generate APIs based on if they're on track to be a standard and not
  experimental. This is a looser restriction from the previous requirement that
  APIs need to be implemented by Chrome, Firefox, and Safari. As part of this,
  dictionaries and typedefs are only emitted if they're used by a generated API.
- Added `onUnload` event stream to `ElementEventGetters` extension methods.
- Expose `ElementStream` as a public class.
- Require Dart `^3.4.0`.
- APIs that return a double value now return `double` instead of `num`. This is
  to avoid users accidentally downcasting `num`, which has different semantics
  depending on whether you compile to JS or Wasm. See issue [#57][] for more
  details.
- Fix an issue where some union types didn't account for typedef nullability.

[#57]: https://github.com/dart-lang/web/issues/57

## 0.5.1

- Add [`TrustedTypes`](https://web.dev/trusted-types) members.
- Include MDN API documentation as class and member dartdoc comments. Docs
  sourced from the [MDN Web Docs][] project; attributions and copyright
  licensing by Mozilla Contributors is licensed under [CC-BY-SA 2.5][].
- Add a constructor for each Element tag onto their respective Element
  interfaces.
- Remove `external` Element constructors that would result in a runtime error.
- Deprecate `createAudioElement` in favor of the `HTMLAudioElement` constructor.

[MDN Web Docs]: https://developer.mozilla.org/en-US/docs/Web
[CC-BY-SA 2.5]: https://creativecommons.org/licenses/by-sa/2.5/

## 0.5.0

- Redeprecate APIs that were deprecated in `0.4.1` but undeprecated in `0.4.2`.
- Add support for `dart fix` migrations from `dart:html` classes to
  `package:web` classes.
- Contribute a markdown file for the renamed classes from `dart:html` to
  `package:web` (see [renames.md](renames.md)).
- Migrate classes to use interop extension types that implement `JSObject`.
- Add generics to APIs that use `JSArray` and `JSPromise`. Typedefs of a Dart
  primitive type are instead replaced with their JS type equivalent if they
  appear as a type parameter in order to conform with the type bounds of
  `JSArray` and `JSPromise`.
- Changed `record` types to be `JSObject` instead of `JSAny`.
- Reduce the number of DOM APIs we generate code for. Currently, the API needs
  to be standards-track, and be supported by Safari, Chrome, and Firefox.
- Updated the source IDL version to `3.43.1`.
- Deprecate a few type aliases in favor of their standardized versions:

  | Deprecated            | Preferred               |
  | --------------------- | ----------------------- |
  | `AudioElement`        | `HTMLAudioElement`      |
  | `HtmlElement`         | `HTMLElement`           |
  | `CanvasElement`       | `HTMLCanvasElement`     |
  | `ImageElement`        | `HTMLImageElement`      |
  | `VideoElement`        | `HTMLVideoElement`      |
  | `CssStyleDeclaration` | `CSSStyleDeclaration`   |
  | `ContextEvent`        | `WebGLContextEvent`     |
  | `WebGL`               | `WebGLRenderingContext` |

- Deprecate the top-level `createElementTag`, `createCanvasElement`,
  `createIFrameElement`, and `querySelector` functions.
  Instead, use the standard creation and query methods on `document`.
- Deprecate the `client` extension methods on `MouseEvent` and `Touch`.
  Instead, directly use the `clientX` and `clientY` properties.
- Deprecate the `HttpRequest` API borrowed from `dart:html`.
  Consider migrating to `package:http` instead.

## 0.4.2

- Undeprecate some APIs and helpers library that were deprecated in `0.4.1`.
  Because deprecations are breaking in Flutter, they should be done in a
  breaking change.

## 0.4.1

- Exported the helper libraries from `web.dart`.
- Deprecated the `helpers.dart` library in favor of `web.dart`.
- Updated the readme to include usage info and package status.
- Added an example.
- Added event extensions for `WebSocket`
- Fixes to the return types of the `append()` and `clone()` extension methods on
  `Node`.
- Deprecated `NodeGlue.append` in favor of `Node.appendChild`.
- Deprecated `NodeGlue.clone` in favor of `Node.cloneNode`.
- Updated `@webref/css` to `6.10.0`.

## 0.4.0

- Remove `implements JSObject` from all types. This is needed to move the JS
  types exposed in `dart:js_interop` to extension types. This subtyping will be
  added back in a future version when we move all `package:web` types to extension
  types.
- Add `onMessage` getter to `WindowEventGetters` extension methods.
- `helpers.dart`: expose the `EventStreamProviders` class.
- Add `createIFrameElement` method to `helpers.dart`.
- Updated types to account for union types.
- Fixed issue where all `JSAny`s were treated as nullable.
- Changed `JSVoid` to `void`.
- `interface mixin`s are no longer emitted as interfaces. Their members are
  instead added to the interface that mixes them in.

## 0.3.0

- Updated source IDL to `v3.39.1`.
- Fixed a bug where `typedef`s were not declared with the IDL type's
  nullability.
- Types that were aliased to `double` are now aliased to `num`. This is to make
  it easier for users to pass integer values without going through a cast and to
  make migration from `dart:html` easier.

## 0.2.2-beta

- Updates SDK version minimum to 3.2.0-194.0.dev.
- Removes `isInstanceOfDomType` as `dart:js_interop` now exposes
  `instanceOfString`.

## 0.2.1-beta

- `helpers.dart`
  - Expose `EventStreamProvider`

## 0.2.0-beta

- Added `helpers.dart` top-level library.
- Require Dart 3.2 pre-release.
- Update to IDL 3.38.2

## 0.1.4-beta

- Support `bool`, `int`, `double`, `String` in APIs.

## 0.1.3-beta

- CSS properties can now be accessed directly.

## 0.1.2-beta

- `JSAny` as an IDL type now includes `null`.

## 0.1.1-beta

- Objects now inherit from JSObject.

## 0.1.0-beta

- First release.<|MERGE_RESOLUTION|>--- conflicted
+++ resolved
@@ -4,21 +4,17 @@
   the `HttpStatus` from the `dart:_internal` library that's exposed only through
   `dart:io` and `dart:html`.
 - Added `JSImmutableListWrapper` which helps create a dart list from a JS list.
-<<<<<<< HEAD
-- Deprecated `TouchListWrapper` and `TouchListConvert` in favor of `JSImmutableListWrapper`.
-- Added `CrossOriginWindow` and `CrossOriginLocation` wrappers for cross-origin
-  windows and locations, respectively, that can be accessed through
-  `HTMLIFrameElement.contentWindowCrossOrigin`, `Window.openCrossOrigin`,
-  `Window.openerCrossOrigin`, `Window.topCrossOrigin`,
-  and `Window.parentCrossOrigin`.
-=======
 - Deprecated `TouchListWrapper` and `TouchListConvert` in favor of
   `JSImmutableListWrapper`.
 - Added `[]` and `[]=` overloaded operators to types which define unnamed
   `getter`s and `setter`s, respectively.
 - Exposed constants with primitive values as non-`external` so they can be
   `switch`ed over.
->>>>>>> fcd8123d
+- Added `CrossOriginWindow` and `CrossOriginLocation` wrappers for cross-origin
+  windows and locations, respectively, that can be accessed through
+  `HTMLIFrameElement.contentWindowCrossOrigin`, `Window.openCrossOrigin`,
+  `Window.openerCrossOrigin`, `Window.topCrossOrigin`,
+  and `Window.parentCrossOrigin`.
 
 ## 1.0.0
 
