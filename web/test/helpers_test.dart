--- conflicted
+++ resolved
@@ -40,7 +40,25 @@
     expect(() => dartList[0], returnsNormally);
   });
 
-<<<<<<< HEAD
+  test('responseHeaders transforms headers into a map', () async {
+    final request = XMLHttpRequest()
+      ..open('GET', 'www.google.com')
+      ..send();
+
+    await request.onLoad.first;
+
+    expect(
+      request.responseHeaders,
+      allOf(
+        containsPair('content-length', '10'),
+        containsPair('content-type', 'text/plain; charset=utf-8'),
+        containsPair('x-content-type-options', 'nosniff'),
+        containsPair('x-frame-options', 'SAMEORIGIN'),
+        containsPair('x-xss-protection', '1; mode=block'),
+      ),
+    );
+  });
+
   test('cross-origin windows and locations can be accessed safely', () {
     // TODO(srujzs): For some reason, running `dart test` doesn't flag
     // violations of same-origin policy, allowing any unsafe accesses. When
@@ -114,24 +132,5 @@
     testCommon(contentWindow);
     // `close` on a `contentWindow` does nothing.
     expect(contentWindow.closed, false);
-=======
-  test('responseHeaders transforms headers into a map', () async {
-    final request = XMLHttpRequest()
-      ..open('GET', 'www.google.com')
-      ..send();
-
-    await request.onLoad.first;
-
-    expect(
-      request.responseHeaders,
-      allOf(
-        containsPair('content-length', '10'),
-        containsPair('content-type', 'text/plain; charset=utf-8'),
-        containsPair('x-content-type-options', 'nosniff'),
-        containsPair('x-frame-options', 'SAMEORIGIN'),
-        containsPair('x-xss-protection', '1; mode=block'),
-      ),
-    );
->>>>>>> fb301926
   });
 }