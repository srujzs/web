--- conflicted
+++ resolved
@@ -67,19 +67,7 @@
   the number of breaking changes. This is currently WIP and some members may be
   added or removed.
 
-<<<<<<< HEAD
-## Web IDL version
-
-Based on:
-
-<!-- START updated by tool/update_bindings.dart. Do not modify by hand -->
-- @webref/css [6.11.0](https://www.npmjs.com/package/@webref/css/v/6.11.0)
-- @webref/elements [2.2.2](https://www.npmjs.com/package/@webref/elements/v/2.2.2)
-- @webref/idl [3.43.1](https://www.npmjs.com/package/@webref/idl/v/3.43.1)
-<!-- END updated by tool/update_bindings.dart. Do not modify by hand -->
-=======
 ### Generation
->>>>>>> 2f00226f
 
 Most of the APIs in this package are generated from public assets.
 See the [tool directory](https://github.com/dart-lang/web/tree/main/tool) in the
