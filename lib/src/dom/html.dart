--- conflicted
+++ resolved
@@ -688,7 +688,6 @@
 /// and derives from the [HTMLElement] interface, but without implementing any
 /// additional properties or methods.
 extension type HTMLUnknownElement._(JSObject _)
-<<<<<<< HEAD
     implements HTMLElement, JSObject {
   /// Creates a(n) [HTMLUnknownElement] using the tag 'applet'.
   HTMLUnknownElement.applet() : _ = document.createElement('applet');
@@ -714,12 +713,9 @@
   /// Creates a(n) [HTMLUnknownElement] using the tag 'spacer'.
   HTMLUnknownElement.spacer() : _ = document.createElement('spacer');
 }
-=======
-    implements HTMLElement, JSObject {}
 
 /// The **`DOMStringMap`** interface is used for the [HTMLElement.dataset]
 /// attribute, to represent data for custom attributes added to elements.
->>>>>>> 2f00226f
 extension type DOMStringMap._(JSObject _) implements JSObject {}
 
 /// The **`HTMLHtmlElement`** interface serves as the root node for a given HTML
