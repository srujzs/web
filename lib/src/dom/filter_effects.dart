// Copyright (c) 2024, the Dart project authors.  Please see the AUTHORS file
// for details. All rights reserved. Use of this source code is governed by a
// BSD-style license that can be found in the LICENSE file.
//
// API docs from [MDN Web Docs](https://developer.mozilla.org/en-US/docs/Web).
// Attributions and copyright licensing by Mozilla Contributors is licensed
// under [CC-BY-SA 2.5](https://creativecommons.org/licenses/by-sa/2.5/.

// Generated from Web IDL definitions.

@JS()
library;

import 'dart:js_interop';

import 'dom.dart';
import 'svg.dart';

/// The **`SVGFilterElement`** interface provides access to the properties of
/// elements, as well as methods to manipulate them.
extension type SVGFilterElement._(JSObject _) implements SVGElement, JSObject {
  /// Creates a(n) [SVGFilterElement] using the tag 'filter'.
  SVGFilterElement()
      : _ = document.createElementNS(
          'http://www.w3.org/2000/svg',
          'filter',
        );

  external SVGAnimatedEnumeration get filterUnits;
  external SVGAnimatedEnumeration get primitiveUnits;
  external SVGAnimatedLength get x;
  external SVGAnimatedLength get y;
  external SVGAnimatedLength get width;
  external SVGAnimatedLength get height;
  external SVGAnimatedString get href;
}

/// The **`SVGFEBlendElement`** interface corresponds to the  element.
extension type SVGFEBlendElement._(JSObject _) implements SVGElement, JSObject {
  /// Creates a(n) [SVGFEBlendElement] using the tag 'feBlend'.
  SVGFEBlendElement()
      : _ = document.createElementNS(
          'http://www.w3.org/2000/svg',
          'feBlend',
        );

  external static int get SVG_FEBLEND_MODE_UNKNOWN;
  external static int get SVG_FEBLEND_MODE_NORMAL;
  external static int get SVG_FEBLEND_MODE_MULTIPLY;
  external static int get SVG_FEBLEND_MODE_SCREEN;
  external static int get SVG_FEBLEND_MODE_DARKEN;
  external static int get SVG_FEBLEND_MODE_LIGHTEN;
  external static int get SVG_FEBLEND_MODE_OVERLAY;
  external static int get SVG_FEBLEND_MODE_COLOR_DODGE;
  external static int get SVG_FEBLEND_MODE_COLOR_BURN;
  external static int get SVG_FEBLEND_MODE_HARD_LIGHT;
  external static int get SVG_FEBLEND_MODE_SOFT_LIGHT;
  external static int get SVG_FEBLEND_MODE_DIFFERENCE;
  external static int get SVG_FEBLEND_MODE_EXCLUSION;
  external static int get SVG_FEBLEND_MODE_HUE;
  external static int get SVG_FEBLEND_MODE_SATURATION;
  external static int get SVG_FEBLEND_MODE_COLOR;
  external static int get SVG_FEBLEND_MODE_LUMINOSITY;
  external SVGAnimatedString get in1;
  external SVGAnimatedString get in2;
  external SVGAnimatedEnumeration get mode;
  external SVGAnimatedLength get x;
  external SVGAnimatedLength get y;
  external SVGAnimatedLength get width;
  external SVGAnimatedLength get height;
  external SVGAnimatedString get result;
}

/// The **`SVGFEColorMatrixElement`** interface corresponds to the  element.
extension type SVGFEColorMatrixElement._(JSObject _)
    implements SVGElement, JSObject {
  /// Creates a(n) [SVGFEColorMatrixElement] using the tag 'feColorMatrix'.
  SVGFEColorMatrixElement()
      : _ = document.createElementNS(
          'http://www.w3.org/2000/svg',
          'feColorMatrix',
        );

  external static int get SVG_FECOLORMATRIX_TYPE_UNKNOWN;
  external static int get SVG_FECOLORMATRIX_TYPE_MATRIX;
  external static int get SVG_FECOLORMATRIX_TYPE_SATURATE;
  external static int get SVG_FECOLORMATRIX_TYPE_HUEROTATE;
  external static int get SVG_FECOLORMATRIX_TYPE_LUMINANCETOALPHA;
  external SVGAnimatedString get in1;
  external SVGAnimatedEnumeration get type;
  external SVGAnimatedNumberList get values;
  external SVGAnimatedLength get x;
  external SVGAnimatedLength get y;
  external SVGAnimatedLength get width;
  external SVGAnimatedLength get height;
  external SVGAnimatedString get result;
}

/// The **`SVGFEComponentTransferElement`** interface corresponds to the
/// element.
extension type SVGFEComponentTransferElement._(JSObject _)
    implements SVGElement, JSObject {
  /// Creates a(n) [SVGFEComponentTransferElement] using the tag
  /// 'feComponentTransfer'.
  SVGFEComponentTransferElement()
      : _ = document.createElementNS(
          'http://www.w3.org/2000/svg',
          'feComponentTransfer',
        );

  external SVGAnimatedString get in1;
  external SVGAnimatedLength get x;
  external SVGAnimatedLength get y;
  external SVGAnimatedLength get width;
  external SVGAnimatedLength get height;
  external SVGAnimatedString get result;
}

/// The **`SVGComponentTransferFunctionElement`** interface defines a base
/// interface used by the component transfer function interfaces.
extension type SVGComponentTransferFunctionElement._(JSObject _)
    implements SVGElement, JSObject {
  external static int get SVG_FECOMPONENTTRANSFER_TYPE_UNKNOWN;
  external static int get SVG_FECOMPONENTTRANSFER_TYPE_IDENTITY;
  external static int get SVG_FECOMPONENTTRANSFER_TYPE_TABLE;
  external static int get SVG_FECOMPONENTTRANSFER_TYPE_DISCRETE;
  external static int get SVG_FECOMPONENTTRANSFER_TYPE_LINEAR;
  external static int get SVG_FECOMPONENTTRANSFER_TYPE_GAMMA;
  external SVGAnimatedEnumeration get type;
  external SVGAnimatedNumberList get tableValues;
  external SVGAnimatedNumber get slope;
  external SVGAnimatedNumber get intercept;
  external SVGAnimatedNumber get amplitude;
  external SVGAnimatedNumber get exponent;
  external SVGAnimatedNumber get offset;
}

/// The **`SVGFEFuncRElement`** interface corresponds to the  element.
extension type SVGFEFuncRElement._(JSObject _)
<<<<<<< HEAD
    implements SVGComponentTransferFunctionElement, JSObject {
  /// Creates a(n) [SVGFEFuncRElement] using the tag 'feFuncR'.
  SVGFEFuncRElement()
      : _ = document.createElementNS(
          'http://www.w3.org/2000/svg',
          'feFuncR',
        );
}
extension type SVGFEFuncGElement._(JSObject _)
    implements SVGComponentTransferFunctionElement, JSObject {
  /// Creates a(n) [SVGFEFuncGElement] using the tag 'feFuncG'.
  SVGFEFuncGElement()
      : _ = document.createElementNS(
          'http://www.w3.org/2000/svg',
          'feFuncG',
        );
}
extension type SVGFEFuncBElement._(JSObject _)
    implements SVGComponentTransferFunctionElement, JSObject {
  /// Creates a(n) [SVGFEFuncBElement] using the tag 'feFuncB'.
  SVGFEFuncBElement()
      : _ = document.createElementNS(
          'http://www.w3.org/2000/svg',
          'feFuncB',
        );
}
extension type SVGFEFuncAElement._(JSObject _)
    implements SVGComponentTransferFunctionElement, JSObject {
  /// Creates a(n) [SVGFEFuncAElement] using the tag 'feFuncA'.
  SVGFEFuncAElement()
      : _ = document.createElementNS(
          'http://www.w3.org/2000/svg',
          'feFuncA',
        );
}
=======
    implements SVGComponentTransferFunctionElement, JSObject {}

/// The **`SVGFEFuncGElement`** interface corresponds to the  element.
extension type SVGFEFuncGElement._(JSObject _)
    implements SVGComponentTransferFunctionElement, JSObject {}

/// The **`SVGFEFuncBElement`** interface corresponds to the  element.
extension type SVGFEFuncBElement._(JSObject _)
    implements SVGComponentTransferFunctionElement, JSObject {}

/// The **`SVGFEFuncAElement`** interface corresponds to the  element.
extension type SVGFEFuncAElement._(JSObject _)
    implements SVGComponentTransferFunctionElement, JSObject {}

/// The **`SVGFECompositeElement`** interface corresponds to the  element.
>>>>>>> 2f00226f
extension type SVGFECompositeElement._(JSObject _)
    implements SVGElement, JSObject {
  /// Creates a(n) [SVGFECompositeElement] using the tag 'feComposite'.
  SVGFECompositeElement()
      : _ = document.createElementNS(
          'http://www.w3.org/2000/svg',
          'feComposite',
        );

  external static int get SVG_FECOMPOSITE_OPERATOR_UNKNOWN;
  external static int get SVG_FECOMPOSITE_OPERATOR_OVER;
  external static int get SVG_FECOMPOSITE_OPERATOR_IN;
  external static int get SVG_FECOMPOSITE_OPERATOR_OUT;
  external static int get SVG_FECOMPOSITE_OPERATOR_ATOP;
  external static int get SVG_FECOMPOSITE_OPERATOR_XOR;
  external static int get SVG_FECOMPOSITE_OPERATOR_ARITHMETIC;
  external SVGAnimatedString get in1;
  external SVGAnimatedString get in2;
  external SVGAnimatedEnumeration get operator;
  external SVGAnimatedNumber get k1;
  external SVGAnimatedNumber get k2;
  external SVGAnimatedNumber get k3;
  external SVGAnimatedNumber get k4;
  external SVGAnimatedLength get x;
  external SVGAnimatedLength get y;
  external SVGAnimatedLength get width;
  external SVGAnimatedLength get height;
  external SVGAnimatedString get result;
}

/// The **`SVGFEConvolveMatrixElement`** interface corresponds to the  element.
extension type SVGFEConvolveMatrixElement._(JSObject _)
    implements SVGElement, JSObject {
  /// Creates a(n) [SVGFEConvolveMatrixElement] using the tag
  /// 'feConvolveMatrix'.
  SVGFEConvolveMatrixElement()
      : _ = document.createElementNS(
          'http://www.w3.org/2000/svg',
          'feConvolveMatrix',
        );

  external static int get SVG_EDGEMODE_UNKNOWN;
  external static int get SVG_EDGEMODE_DUPLICATE;
  external static int get SVG_EDGEMODE_WRAP;
  external static int get SVG_EDGEMODE_NONE;
  external SVGAnimatedString get in1;
  external SVGAnimatedInteger get orderX;
  external SVGAnimatedInteger get orderY;
  external SVGAnimatedNumberList get kernelMatrix;
  external SVGAnimatedNumber get divisor;
  external SVGAnimatedNumber get bias;
  external SVGAnimatedInteger get targetX;
  external SVGAnimatedInteger get targetY;
  external SVGAnimatedEnumeration get edgeMode;
  external SVGAnimatedNumber get kernelUnitLengthX;
  external SVGAnimatedNumber get kernelUnitLengthY;
  external SVGAnimatedBoolean get preserveAlpha;
  external SVGAnimatedLength get x;
  external SVGAnimatedLength get y;
  external SVGAnimatedLength get width;
  external SVGAnimatedLength get height;
  external SVGAnimatedString get result;
}

/// The **`SVGFEDiffuseLightingElement`** interface corresponds to the  element.
extension type SVGFEDiffuseLightingElement._(JSObject _)
    implements SVGElement, JSObject {
  /// Creates a(n) [SVGFEDiffuseLightingElement] using the tag
  /// 'feDiffuseLighting'.
  SVGFEDiffuseLightingElement()
      : _ = document.createElementNS(
          'http://www.w3.org/2000/svg',
          'feDiffuseLighting',
        );

  external SVGAnimatedString get in1;
  external SVGAnimatedNumber get surfaceScale;
  external SVGAnimatedNumber get diffuseConstant;
  external SVGAnimatedNumber get kernelUnitLengthX;
  external SVGAnimatedNumber get kernelUnitLengthY;
  external SVGAnimatedLength get x;
  external SVGAnimatedLength get y;
  external SVGAnimatedLength get width;
  external SVGAnimatedLength get height;
  external SVGAnimatedString get result;
}

/// The **`SVGFEDistantLightElement`** interface corresponds to the  element.
extension type SVGFEDistantLightElement._(JSObject _)
    implements SVGElement, JSObject {
  /// Creates a(n) [SVGFEDistantLightElement] using the tag 'feDistantLight'.
  SVGFEDistantLightElement()
      : _ = document.createElementNS(
          'http://www.w3.org/2000/svg',
          'feDistantLight',
        );

  external SVGAnimatedNumber get azimuth;
  external SVGAnimatedNumber get elevation;
}

/// The **`SVGFEPointLightElement`** interface corresponds to the  element.
extension type SVGFEPointLightElement._(JSObject _)
    implements SVGElement, JSObject {
  /// Creates a(n) [SVGFEPointLightElement] using the tag 'fePointLight'.
  SVGFEPointLightElement()
      : _ = document.createElementNS(
          'http://www.w3.org/2000/svg',
          'fePointLight',
        );

  external SVGAnimatedNumber get x;
  external SVGAnimatedNumber get y;
  external SVGAnimatedNumber get z;
}

/// The **`SVGFESpotLightElement`** interface corresponds to the  element.
extension type SVGFESpotLightElement._(JSObject _)
    implements SVGElement, JSObject {
  /// Creates a(n) [SVGFESpotLightElement] using the tag 'feSpotLight'.
  SVGFESpotLightElement()
      : _ = document.createElementNS(
          'http://www.w3.org/2000/svg',
          'feSpotLight',
        );

  external SVGAnimatedNumber get x;
  external SVGAnimatedNumber get y;
  external SVGAnimatedNumber get z;
  external SVGAnimatedNumber get pointsAtX;
  external SVGAnimatedNumber get pointsAtY;
  external SVGAnimatedNumber get pointsAtZ;
  external SVGAnimatedNumber get specularExponent;
  external SVGAnimatedNumber get limitingConeAngle;
}

/// The **`SVGFEDisplacementMapElement`** interface corresponds to the  element.
extension type SVGFEDisplacementMapElement._(JSObject _)
    implements SVGElement, JSObject {
  /// Creates a(n) [SVGFEDisplacementMapElement] using the tag
  /// 'feDisplacementMap'.
  SVGFEDisplacementMapElement()
      : _ = document.createElementNS(
          'http://www.w3.org/2000/svg',
          'feDisplacementMap',
        );

  external static int get SVG_CHANNEL_UNKNOWN;
  external static int get SVG_CHANNEL_R;
  external static int get SVG_CHANNEL_G;
  external static int get SVG_CHANNEL_B;
  external static int get SVG_CHANNEL_A;
  external SVGAnimatedString get in1;
  external SVGAnimatedString get in2;
  external SVGAnimatedNumber get scale;
  external SVGAnimatedEnumeration get xChannelSelector;
  external SVGAnimatedEnumeration get yChannelSelector;
  external SVGAnimatedLength get x;
  external SVGAnimatedLength get y;
  external SVGAnimatedLength get width;
  external SVGAnimatedLength get height;
  external SVGAnimatedString get result;
}

/// The **`SVGFEDropShadowElement`** interface corresponds to the  element.
extension type SVGFEDropShadowElement._(JSObject _)
    implements SVGElement, JSObject {
  /// Creates a(n) [SVGFEDropShadowElement] using the tag 'feDropShadow'.
  SVGFEDropShadowElement()
      : _ = document.createElementNS(
          'http://www.w3.org/2000/svg',
          'feDropShadow',
        );

  external void setStdDeviation(
    num stdDeviationX,
    num stdDeviationY,
  );
  external SVGAnimatedString get in1;
  external SVGAnimatedNumber get dx;
  external SVGAnimatedNumber get dy;
  external SVGAnimatedNumber get stdDeviationX;
  external SVGAnimatedNumber get stdDeviationY;
  external SVGAnimatedLength get x;
  external SVGAnimatedLength get y;
  external SVGAnimatedLength get width;
  external SVGAnimatedLength get height;
  external SVGAnimatedString get result;
}

/// The **`SVGFEFloodElement`** interface corresponds to the  element.
extension type SVGFEFloodElement._(JSObject _) implements SVGElement, JSObject {
  /// Creates a(n) [SVGFEFloodElement] using the tag 'feFlood'.
  SVGFEFloodElement()
      : _ = document.createElementNS(
          'http://www.w3.org/2000/svg',
          'feFlood',
        );

  external SVGAnimatedLength get x;
  external SVGAnimatedLength get y;
  external SVGAnimatedLength get width;
  external SVGAnimatedLength get height;
  external SVGAnimatedString get result;
}

/// The **`SVGFEGaussianBlurElement`** interface corresponds to the  element.
extension type SVGFEGaussianBlurElement._(JSObject _)
    implements SVGElement, JSObject {
  /// Creates a(n) [SVGFEGaussianBlurElement] using the tag 'feGaussianBlur'.
  SVGFEGaussianBlurElement()
      : _ = document.createElementNS(
          'http://www.w3.org/2000/svg',
          'feGaussianBlur',
        );

  external static int get SVG_EDGEMODE_UNKNOWN;
  external static int get SVG_EDGEMODE_DUPLICATE;
  external static int get SVG_EDGEMODE_WRAP;
  external static int get SVG_EDGEMODE_NONE;
  external void setStdDeviation(
    num stdDeviationX,
    num stdDeviationY,
  );
  external SVGAnimatedString get in1;
  external SVGAnimatedNumber get stdDeviationX;
  external SVGAnimatedNumber get stdDeviationY;
  external SVGAnimatedEnumeration get edgeMode;
  external SVGAnimatedLength get x;
  external SVGAnimatedLength get y;
  external SVGAnimatedLength get width;
  external SVGAnimatedLength get height;
  external SVGAnimatedString get result;
}

/// The **`SVGFEImageElement`** interface corresponds to the  element.
extension type SVGFEImageElement._(JSObject _) implements SVGElement, JSObject {
  /// Creates a(n) [SVGFEImageElement] using the tag 'feImage'.
  SVGFEImageElement()
      : _ = document.createElementNS(
          'http://www.w3.org/2000/svg',
          'feImage',
        );

  external SVGAnimatedPreserveAspectRatio get preserveAspectRatio;
  external SVGAnimatedString get crossOrigin;
  external SVGAnimatedLength get x;
  external SVGAnimatedLength get y;
  external SVGAnimatedLength get width;
  external SVGAnimatedLength get height;
  external SVGAnimatedString get result;
  external SVGAnimatedString get href;
}

/// The **`SVGFEMergeElement`** interface corresponds to the  element.
extension type SVGFEMergeElement._(JSObject _) implements SVGElement, JSObject {
  /// Creates a(n) [SVGFEMergeElement] using the tag 'feMerge'.
  SVGFEMergeElement()
      : _ = document.createElementNS(
          'http://www.w3.org/2000/svg',
          'feMerge',
        );

  external SVGAnimatedLength get x;
  external SVGAnimatedLength get y;
  external SVGAnimatedLength get width;
  external SVGAnimatedLength get height;
  external SVGAnimatedString get result;
}

/// The **`SVGFEMergeNodeElement`** interface corresponds to the  element.
extension type SVGFEMergeNodeElement._(JSObject _)
    implements SVGElement, JSObject {
  /// Creates a(n) [SVGFEMergeNodeElement] using the tag 'feMergeNode'.
  SVGFEMergeNodeElement()
      : _ = document.createElementNS(
          'http://www.w3.org/2000/svg',
          'feMergeNode',
        );

  external SVGAnimatedString get in1;
}

/// The **`SVGFEMorphologyElement`** interface corresponds to the  element.
extension type SVGFEMorphologyElement._(JSObject _)
    implements SVGElement, JSObject {
  /// Creates a(n) [SVGFEMorphologyElement] using the tag 'feMorphology'.
  SVGFEMorphologyElement()
      : _ = document.createElementNS(
          'http://www.w3.org/2000/svg',
          'feMorphology',
        );

  external static int get SVG_MORPHOLOGY_OPERATOR_UNKNOWN;
  external static int get SVG_MORPHOLOGY_OPERATOR_ERODE;
  external static int get SVG_MORPHOLOGY_OPERATOR_DILATE;
  external SVGAnimatedString get in1;
  external SVGAnimatedEnumeration get operator;
  external SVGAnimatedNumber get radiusX;
  external SVGAnimatedNumber get radiusY;
  external SVGAnimatedLength get x;
  external SVGAnimatedLength get y;
  external SVGAnimatedLength get width;
  external SVGAnimatedLength get height;
  external SVGAnimatedString get result;
}

/// The **`SVGFEOffsetElement`** interface corresponds to the  element.
extension type SVGFEOffsetElement._(JSObject _)
    implements SVGElement, JSObject {
  /// Creates a(n) [SVGFEOffsetElement] using the tag 'feOffset'.
  SVGFEOffsetElement()
      : _ = document.createElementNS(
          'http://www.w3.org/2000/svg',
          'feOffset',
        );

  external SVGAnimatedString get in1;
  external SVGAnimatedNumber get dx;
  external SVGAnimatedNumber get dy;
  external SVGAnimatedLength get x;
  external SVGAnimatedLength get y;
  external SVGAnimatedLength get width;
  external SVGAnimatedLength get height;
  external SVGAnimatedString get result;
}

/// The **`SVGFESpecularLightingElement`** interface corresponds to the
/// element.
extension type SVGFESpecularLightingElement._(JSObject _)
    implements SVGElement, JSObject {
  /// Creates a(n) [SVGFESpecularLightingElement] using the tag
  /// 'feSpecularLighting'.
  SVGFESpecularLightingElement()
      : _ = document.createElementNS(
          'http://www.w3.org/2000/svg',
          'feSpecularLighting',
        );

  external SVGAnimatedString get in1;
  external SVGAnimatedNumber get surfaceScale;
  external SVGAnimatedNumber get specularConstant;
  external SVGAnimatedNumber get specularExponent;
  external SVGAnimatedNumber get kernelUnitLengthX;
  external SVGAnimatedNumber get kernelUnitLengthY;
  external SVGAnimatedLength get x;
  external SVGAnimatedLength get y;
  external SVGAnimatedLength get width;
  external SVGAnimatedLength get height;
  external SVGAnimatedString get result;
}

/// The **`SVGFETileElement`** interface corresponds to the  element.
extension type SVGFETileElement._(JSObject _) implements SVGElement, JSObject {
  /// Creates a(n) [SVGFETileElement] using the tag 'feTile'.
  SVGFETileElement()
      : _ = document.createElementNS(
          'http://www.w3.org/2000/svg',
          'feTile',
        );

  external SVGAnimatedString get in1;
  external SVGAnimatedLength get x;
  external SVGAnimatedLength get y;
  external SVGAnimatedLength get width;
  external SVGAnimatedLength get height;
  external SVGAnimatedString get result;
}

/// The **`SVGFETurbulenceElement`** interface corresponds to the  element.
extension type SVGFETurbulenceElement._(JSObject _)
    implements SVGElement, JSObject {
  /// Creates a(n) [SVGFETurbulenceElement] using the tag 'feTurbulence'.
  SVGFETurbulenceElement()
      : _ = document.createElementNS(
          'http://www.w3.org/2000/svg',
          'feTurbulence',
        );

  external static int get SVG_TURBULENCE_TYPE_UNKNOWN;
  external static int get SVG_TURBULENCE_TYPE_FRACTALNOISE;
  external static int get SVG_TURBULENCE_TYPE_TURBULENCE;
  external static int get SVG_STITCHTYPE_UNKNOWN;
  external static int get SVG_STITCHTYPE_STITCH;
  external static int get SVG_STITCHTYPE_NOSTITCH;
  external SVGAnimatedNumber get baseFrequencyX;
  external SVGAnimatedNumber get baseFrequencyY;
  external SVGAnimatedInteger get numOctaves;
  external SVGAnimatedNumber get seed;
  external SVGAnimatedEnumeration get stitchTiles;
  external SVGAnimatedEnumeration get type;
  external SVGAnimatedLength get x;
  external SVGAnimatedLength get y;
  external SVGAnimatedLength get width;
  external SVGAnimatedLength get height;
  external SVGAnimatedString get result;
}<|MERGE_RESOLUTION|>--- conflicted
+++ resolved
@@ -137,7 +137,6 @@
 
 /// The **`SVGFEFuncRElement`** interface corresponds to the  element.
 extension type SVGFEFuncRElement._(JSObject _)
-<<<<<<< HEAD
     implements SVGComponentTransferFunctionElement, JSObject {
   /// Creates a(n) [SVGFEFuncRElement] using the tag 'feFuncR'.
   SVGFEFuncRElement()
@@ -146,6 +145,8 @@
           'feFuncR',
         );
 }
+
+/// The **`SVGFEFuncGElement`** interface corresponds to the  element.
 extension type SVGFEFuncGElement._(JSObject _)
     implements SVGComponentTransferFunctionElement, JSObject {
   /// Creates a(n) [SVGFEFuncGElement] using the tag 'feFuncG'.
@@ -155,6 +156,8 @@
           'feFuncG',
         );
 }
+
+/// The **`SVGFEFuncBElement`** interface corresponds to the  element.
 extension type SVGFEFuncBElement._(JSObject _)
     implements SVGComponentTransferFunctionElement, JSObject {
   /// Creates a(n) [SVGFEFuncBElement] using the tag 'feFuncB'.
@@ -164,6 +167,8 @@
           'feFuncB',
         );
 }
+
+/// The **`SVGFEFuncAElement`** interface corresponds to the  element.
 extension type SVGFEFuncAElement._(JSObject _)
     implements SVGComponentTransferFunctionElement, JSObject {
   /// Creates a(n) [SVGFEFuncAElement] using the tag 'feFuncA'.
@@ -173,23 +178,8 @@
           'feFuncA',
         );
 }
-=======
-    implements SVGComponentTransferFunctionElement, JSObject {}
-
-/// The **`SVGFEFuncGElement`** interface corresponds to the  element.
-extension type SVGFEFuncGElement._(JSObject _)
-    implements SVGComponentTransferFunctionElement, JSObject {}
-
-/// The **`SVGFEFuncBElement`** interface corresponds to the  element.
-extension type SVGFEFuncBElement._(JSObject _)
-    implements SVGComponentTransferFunctionElement, JSObject {}
-
-/// The **`SVGFEFuncAElement`** interface corresponds to the  element.
-extension type SVGFEFuncAElement._(JSObject _)
-    implements SVGComponentTransferFunctionElement, JSObject {}
 
 /// The **`SVGFECompositeElement`** interface corresponds to the  element.
->>>>>>> 2f00226f
 extension type SVGFECompositeElement._(JSObject _)
     implements SVGElement, JSObject {
   /// Creates a(n) [SVGFECompositeElement] using the tag 'feComposite'.
